--- conflicted
+++ resolved
@@ -52,13 +52,9 @@
     #[clap(long)]
     pub suffix: String,
 
-    /// Whether user cares about the case of the prefix
+    /// Whether user cares about the case of the pubkey
     #[clap(long, default_value_t = false)]
-    pub prefix_case_insensitive: bool,
-
-    /// Whether user cares about the case of the suffix
-    #[clap(long, default_value_t = false)]
-    pub suffix_case_insensitive: bool,
+    pub case_insensitive: bool,
 
     /// Whether to match leet speak variants (e.g. a=4, e=3, etc)
     #[clap(long, default_value_t = false)]
@@ -276,8 +272,7 @@
                                 suffix.as_ptr(),
                                 suffix.len() as u64,
                                 out.as_mut_ptr(),
-                                args.prefix_case_insensitive,
-                                args.suffix_case_insensitive,
+                                args.case_insensitive,
                                 args.leet_speak
                             );
                         }
@@ -290,12 +285,8 @@
                             .chain_update(&args.owner)
                             .finalize()
                             .into();
-<<<<<<< HEAD
                         let pubkey = fd_bs58::encode_32(pubkey_bytes);
 
-=======
-                        let out_str = fd_bs58::encode_32(reconstructed);
->>>>>>> 7e694a97
                         let count = u64::from_le_bytes(array::from_fn(|i| out[16 + i]));
                         logfather::info!(
                             "{}.. found in {:.3} seconds on gpu {gpu_index:>3}; {:>13} iters; {:>12} iters/sec",
@@ -310,8 +301,7 @@
                                 &pubkey,
                                 prefix,
                                 suffix,
-                                args.prefix_case_insensitive,
-                                args.suffix_case_insensitive,
+                                args.case_insensitive,
                                 args.leet_speak
                             )
                         {
@@ -360,20 +350,7 @@
 
             count += 1;
 
-<<<<<<< HEAD
             if matches_vanity_key(&pubkey, prefix, suffix, args.case_insensitive, args.leet_speak) {
-=======
-            if
-                matches_vanity_key(
-                    &pubkey,
-                    prefix,
-                    suffix,
-                    args.prefix_case_insensitive,
-                    args.suffix_case_insensitive,
-                    args.leet_speak
-                )
-            {
->>>>>>> 7e694a97
                 let time_secs = timer.elapsed().as_secs_f64();
                 logfather::info!(
                     "cpu {i} found key: {pubkey}; {seed:?} -> {} in {:.3}s; {} attempts; {} attempts per second",
@@ -410,8 +387,8 @@
     }
 
     // bs58-aware lowercase conversion for both prefix and suffix
-    let prefix = maybe_bs58_aware_lowercase(&args.prefix, args.prefix_case_insensitive);
-    let suffix = maybe_bs58_aware_lowercase(&args.suffix, args.suffix_case_insensitive);
+    let prefix = maybe_bs58_aware_lowercase(&args.prefix, args.case_insensitive);
+    let suffix = maybe_bs58_aware_lowercase(&args.suffix, args.case_insensitive);
 
     (prefix.leak(), suffix.leak())
 }
@@ -442,8 +419,7 @@
         suffix: *const u8,
         suffix_len: u64,
         out: *mut u8,
-        prefix_case_insensitive: bool,
-        suffix_case_insensitive: bool,
+        case_insensitive: bool,
         leet_speak: bool
     );
 }
@@ -500,11 +476,9 @@
     pubkey_str: &str,
     prefix: &str,
     suffix: &str,
-    prefix_case_insensitive: bool,
-    suffix_case_insensitive: bool,
+    case_insensitive: bool,
     leet_speak: bool
 ) -> bool {
-<<<<<<< HEAD
     let check_str = maybe_bs58_aware_lowercase(pubkey_str, case_insensitive);
 
     // Apply leet speak transformations if enabled
@@ -520,6 +494,13 @@
                     '5' => 's',
                     '6' => 'g',
                     '8' => 'b',
+                    'A' | 'a' => 'a',
+                    'E' | 'e' => 'e',
+                    'T' | 't' => 't',
+                    'I' | 'i' | 'L' | 'l' => 'i',
+                    'S' | 's' => 's',
+                    'G' | 'g' => 'g',
+                    'B' | 'b' => 'b',
                     _ => c,
                 }
             })
@@ -528,10 +509,5 @@
         check_str
     };
 
-    check_str.starts_with(prefix) && pubkey_str.ends_with(suffix) // back to check_str
-=======
-    // The GPU has already done all the checks for us
-    // We just need to verify the prefix and suffix directly
-    pubkey_str.starts_with(prefix) && pubkey_str.ends_with(suffix)
->>>>>>> 7e694a97
+    check_str.starts_with(prefix) && pubkey_str.ends_with(suffix) // Changed to check_str for both
 }